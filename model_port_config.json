--- conflicted
+++ resolved
@@ -1,9 +1,5 @@
 {
-<<<<<<< HEAD
-    "meta-llama/Meta-Llama-3.1-70B-Instruct":
-=======
     "Meta-Llama-3.1-70B-Instruct":
->>>>>>> 2a1e8ca6
     {
         "provider": "openai",
         "port": 8000
